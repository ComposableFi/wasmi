--- conflicted
+++ resolved
@@ -326,13 +326,8 @@
         &mut self,
         return_val: Option<Value>,
         externals: &'externals mut E,
-<<<<<<< HEAD
-    ) -> Result<Option<RuntimeValue>, ResumableError> {
+    ) -> Result<Option<Value>, ResumableError> {
         use crate::TrapCode;
-=======
-    ) -> Result<Option<Value>, ResumableError> {
-        use crate::TrapKind;
->>>>>>> 45787564
 
         if return_val.map(|v| v.value_type()) != self.resumable_value_type() {
             return Err(ResumableError::Trap(Trap::from(
