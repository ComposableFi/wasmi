--- conflicted
+++ resolved
@@ -3,14 +3,8 @@
 use super::DropKeep;
 use crate::{
     nan_preserving_float::{F32, F64},
-<<<<<<< HEAD
-    RuntimeValue,
     TrapCode,
-=======
-    Trap,
-    TrapKind,
     Value,
->>>>>>> 45787564
     ValueType,
     DEFAULT_VALUE_STACK_LIMIT,
 };
