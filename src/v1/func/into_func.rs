--- conflicted
+++ resolved
@@ -158,12 +158,7 @@
         if inputs.len() != 1 {
             return Err(Trap::from(TrapCode::UnexpectedSignature));
         }
-<<<<<<< HEAD
-        RuntimeValue::try_into::<T1>(inputs[0])
-            .ok_or_else(|| Trap::from(TrapCode::UnexpectedSignature))
-=======
-        Value::try_into::<T1>(inputs[0]).ok_or_else(|| Trap::new(TrapKind::UnexpectedSignature))
->>>>>>> 45787564
+        Value::try_into::<T1>(inputs[0]).ok_or_else(|| Trap::from(TrapCode::UnexpectedSignature))
     }
 }
 
