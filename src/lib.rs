//! # wasmi
//!
//! This library allows WebAssembly modules to be loaded in binary format and their functions invoked.
//!
//! # Introduction
//!
//! WebAssembly (wasm) is a safe, portable and compact format that is designed for efficient execution.
//!
//! Wasm code is distributed in the form of modules that contains definitions of:
//!
//! - functions,
//! - global variables,
//! - linear memory instances and
//! - tables.
//!
//! Each of these definitions can be imported and exported.
//!
//! In addition to these definitions, modules can define initialization data for their memory or tables. This initialization data can take the
//! form of segments, copied to given offsets. They can also define a `start` function that is automatically executed when the module is loaded.
//!
//! ## Loading and Validation
//!
//! Before execution, a module must be validated. This process checks that the module is well-formed
//! and makes only allowed operations.
//!
//! A valid module can't access memory outside its sandbox, can't cause stack underflows
//! and can only call functions with correct signatures.
//!
//! ## Instantiation
//!
//! In order to execute code from a wasm module, it must be instantiated.
//! Instantiation includes the following steps:
//!
//! 1. Creating an empty module instance.
//! 2. Resolving the definition instances for each declared import in the module.
//! 3. Instantiating definitions declared in the module (e.g. allocate global variables, allocate linear memory, etc.).
//! 4. Initializing memory and table contents by copying segments into them.
//! 5. Executing the `start` function, if any.
//!
//! After these steps, the module instance is ready to execute functions.
//!
//! ## Execution
//!
//! It only is allowed to call functions which are exported by the module.
//! Functions can either return a result or trap (e.g. there can't be linking error in the middle of the function execution).
//! This property is ensured by the validation process.
//!
//! # Examples
//!
//! ```rust
//! extern crate wasmi;
//! extern crate wabt;
//!
//! use wasmi::{ModuleInstance, ImportsBuilder, NopExternals, Value};
//!
//! fn main() {
//!     // Parse WAT (WebAssembly Text format) into wasm bytecode.
//!     let wasm_binary: Vec<u8> =
//!         wabt::wat2wasm(
//!             r#"
//!             (module
//!                 (func (export "test") (result i32)
//!                     i32.const 1337
//!                 )
//!             )
//!             "#,
//!         )
//!         .expect("failed to parse wat");
//!
//!     // Load wasm binary and prepare it for instantiation.
//!     let module = wasmi::Module::from_buffer(&wasm_binary)
//!         .expect("failed to load wasm");
//!
//!     // Instantiate a module with empty imports and
//!     // assert that there is no `start` function.
//!     let instance =
//!         ModuleInstance::new(
//!             &module,
//!             &ImportsBuilder::default()
//!         )
//!         .expect("failed to instantiate wasm module")
//!         .assert_no_start();
//!
//!     // Finally, invoke the exported function "test" with no parameters
//!     // and empty external function executor.
//!     assert_eq!(
//!         instance.invoke_export(
//!             "test",
//!             &[],
//!             &mut NopExternals,
//!         ).expect("failed to execute export"),
//!         Some(Value::I32(1337)),
//!     );
//! }
//! ```

#![warn(missing_docs)]
#![cfg_attr(not(feature = "std"), no_std)]
#![allow(clippy::len_without_is_empty)]
#![allow(clippy::new_ret_no_self)]

#[cfg(not(feature = "std"))]
#[macro_use]
extern crate alloc;
#[cfg(feature = "std")]
extern crate std as alloc;

#[cfg(not(feature = "std"))]
extern crate libm;

use alloc::{
    boxed::Box,
    string::{String, ToString},
    vec::Vec,
};
use core::fmt;
#[cfg(feature = "std")]
use std::error;

<<<<<<< HEAD
=======
#[cfg(not(feature = "std"))]
extern crate libm;

#[doc(inline)]
#[deprecated(note = "use `Value` instead")]
pub use self::value::Value as RuntimeValue;

/// Error type which can be thrown by wasm code or by host environment.
///
/// Under some conditions, wasm execution may produce a `Trap`, which immediately aborts execution.
/// Traps can't be handled by WebAssembly code, but are reported to the embedder.
#[derive(Debug)]
pub struct Trap {
    kind: TrapKind,
}

impl Trap {
    /// Create new trap.
    pub fn new(kind: TrapKind) -> Trap {
        Trap { kind }
    }

    /// Returns kind of this trap.
    pub fn kind(&self) -> &TrapKind {
        &self.kind
    }

    /// Converts into kind of this trap.
    pub fn into_kind(self) -> TrapKind {
        self.kind
    }
}

impl fmt::Display for Trap {
    fn fmt(&self, f: &mut fmt::Formatter) -> fmt::Result {
        write!(f, "{}", self.kind())
    }
}

#[cfg(feature = "std")]
impl error::Error for Trap {
    fn description(&self) -> &str {
        self.kind().trap_message()
    }
}

/// Error type which can be thrown by wasm code or by host environment.
///
/// See [`Trap`] for details.
///
/// [`Trap`]: struct.Trap.html
#[derive(Debug)]
pub enum TrapKind {
    /// Wasm code executed `unreachable` opcode.
    ///
    /// `unreachable` is a special opcode which always traps upon execution.
    /// This opcode have a similar purpose as `ud2` in x86.
    Unreachable,

    /// Attempt to load or store at the address which
    /// lies outside of bounds of the memory.
    ///
    /// Since addresses are interpreted as unsigned integers, out of bounds access
    /// can't happen with negative addresses (i.e. they will always wrap).
    MemoryAccessOutOfBounds,

    /// Attempt to access table element at index which
    /// lies outside of bounds.
    ///
    /// This typically can happen when `call_indirect` is executed
    /// with index that lies out of bounds.
    ///
    /// Since indexes are interpreted as unsinged integers, out of bounds access
    /// can't happen with negative indexes (i.e. they will always wrap).
    TableAccessOutOfBounds,

    /// Attempt to access table element which is uninitialized (i.e. `None`).
    ///
    /// This typically can happen when `call_indirect` is executed.
    ElemUninitialized,

    /// Attempt to divide by zero.
    ///
    /// This trap typically can happen if `div` or `rem` is executed with
    /// zero as divider.
    DivisionByZero,

    /// An integer arithmetic operation caused an overflow.
    ///
    /// This can happen when:
    ///
    /// - Trying to do signed division (or get the remainder) -2<sup>N-1</sup> over -1. This is
    ///   because the result +2<sup>N-1</sup> isn't representable as a N-bit signed integer.
    IntegerOverflow,

    /// Attempt to make a conversion to an int failed.
    ///
    /// This can happen when:
    ///
    /// - Trying to truncate NaNs, infinity, or value for which the result is out of range into an integer.
    InvalidConversionToInt,

    /// Stack overflow.
    ///
    /// This is likely caused by some infinite or very deep recursion.
    /// Extensive inlining might also be the cause of stack overflow.
    StackOverflow,

    /// Attempt to invoke a function with mismatching signature.
    ///
    /// This can happen if [`FuncInstance`] was invoked
    /// with mismatching [signature][`Signature`].
    ///
    /// This can always happen with indirect calls. `call_indirect` instruction always
    /// specifies the expected signature of function. If `call_indirect` is executed
    /// with index that points on function with signature different that is
    /// expected by this `call_indirect`, this trap is raised.
    ///
    /// [`Signature`]: struct.Signature.html
    UnexpectedSignature,

    /// Error specified by the host.
    ///
    /// Typically returned from an implementation of [`Externals`].
    ///
    /// [`Externals`]: trait.Externals.html
    Host(Box<dyn host::HostError>),
}

impl TrapKind {
    /// Whether this trap is specified by the host.
    pub fn is_host(&self) -> bool {
        matches!(self, TrapKind::Host(_))
    }

    /// Returns the trap message as specified by the WebAssembly specification.
    ///
    /// # Note
    ///
    /// This API is primarily useful for the Wasm spec testsuite but might have
    /// other uses since it avoid heap memory allocation in certain cases.
    pub fn trap_message(&self) -> &'static str {
        match self {
            TrapKind::Unreachable => "unreachable",
            TrapKind::MemoryAccessOutOfBounds => "out of bounds memory access",
            TrapKind::TableAccessOutOfBounds => "undefined element",
            TrapKind::ElemUninitialized => "uninitialized element",
            TrapKind::DivisionByZero => "integer divide by zero",
            TrapKind::IntegerOverflow => "integer overflow",
            TrapKind::InvalidConversionToInt => "invalid conversion to integer",
            TrapKind::StackOverflow => "call stack exhausted",
            TrapKind::UnexpectedSignature => "indirect call type mismatch",

            // Note: The below trap message is not further specified by the Wasm spec.
            TrapKind::Host(_) => "host trap",
        }
    }
}

impl Display for TrapKind {
    fn fmt(&self, f: &mut fmt::Formatter<'_>) -> fmt::Result {
        write!(f, "{}", self.trap_message())
    }
}

>>>>>>> 45787564
/// Internal interpreter error.
#[derive(Debug)]
pub enum Error {
    /// Module validation error. Might occur only at load time.
    Validation(String),
    /// Error while instantiating a module. Might occur when provided
    /// with incorrect exports (i.e. linkage failure).
    Instantiation(String),
    /// Function-level error.
    Function(String),
    /// Table-level error.
    Table(String),
    /// Memory-level error.
    Memory(String),
    /// Global-level error.
    Global(String),
    /// Value-level error.
    Value(String),
    /// Trap.
    Trap(Trap),
    /// Custom embedder error.
    Host(Box<dyn host::HostError>),
}

impl Error {
    /// Returns a reference to a [`HostError`] if this `Error` represents some host error.
    ///
    /// I.e. if this error have variant [`Host`] or [`Trap`][`Trap`] with [host][`TrapKind::Host`] error.
    ///
    /// [`HostError`]: trait.HostError.html
    /// [`Host`]: enum.Error.html#variant.Host
    /// [`Trap`]: enum.Error.html#variant.Trap
    /// [`TrapKind::Host`]: enum.TrapKind.html#variant.Host
    pub fn as_host_error(&self) -> Option<&dyn host::HostError> {
        match self {
            Self::Host(host_error) => Some(&**host_error),
            Self::Trap(Trap::Host(host_error)) => Some(&**host_error),
            _ => None,
        }
    }

    /// Returns [`HostError`] if this `Error` represents some host error.
    ///
    /// I.e. if this error have variant [`Host`] or [`Trap`][`Trap`] with [host][`TrapKind::Host`] error.
    ///
    /// [`HostError`]: trait.HostError.html
    /// [`Host`]: enum.Error.html#variant.Host
    /// [`Trap`]: enum.Error.html#variant.Trap
    /// [`TrapKind::Host`]: enum.TrapKind.html#variant.Host
    pub fn into_host_error(self) -> Option<Box<dyn host::HostError>> {
        match self {
            Error::Host(host_error) => Some(host_error),
            Self::Trap(Trap::Host(host_error)) => Some(host_error),
            _ => None,
        }
    }

    /// Returns [`HostError`] if this `Error` represents some host error, otherwise returns the original error.
    ///
    /// I.e. if this error have variant [`Host`] or [`Trap`][`Trap`] with [host][`TrapKind::Host`] error.
    ///
    /// [`HostError`]: trait.HostError.html
    /// [`Host`]: enum.Error.html#variant.Host
    /// [`Trap`]: enum.Error.html#variant.Trap
    /// [`TrapKind::Host`]: enum.TrapKind.html#variant.Host
    pub fn try_into_host_error(self) -> Result<Box<dyn host::HostError>, Self> {
        match self {
            Error::Host(host_error) => Ok(host_error),
            Self::Trap(Trap::Host(host_error)) => Ok(host_error),
            other => Err(other),
        }
    }
}

#[allow(clippy::from_over_into)]
impl Into<String> for Error {
    fn into(self) -> String {
        match self {
            Error::Validation(s) => s,
            Error::Instantiation(s) => s,
            Error::Function(s) => s,
            Error::Table(s) => s,
            Error::Memory(s) => s,
            Error::Global(s) => s,
            Error::Value(s) => s,
            Error::Trap(s) => format!("trap: {:?}", s),
            Error::Host(e) => format!("user: {}", e),
        }
    }
}

impl fmt::Display for Error {
    fn fmt(&self, f: &mut fmt::Formatter) -> fmt::Result {
        match *self {
            Error::Validation(ref s) => write!(f, "Validation: {}", s),
            Error::Instantiation(ref s) => write!(f, "Instantiation: {}", s),
            Error::Function(ref s) => write!(f, "Function: {}", s),
            Error::Table(ref s) => write!(f, "Table: {}", s),
            Error::Memory(ref s) => write!(f, "Memory: {}", s),
            Error::Global(ref s) => write!(f, "Global: {}", s),
            Error::Value(ref s) => write!(f, "Value: {}", s),
            Error::Trap(ref s) => write!(f, "Trap: {:?}", s),
            Error::Host(ref e) => write!(f, "User: {}", e),
        }
    }
}

#[cfg(feature = "std")]
impl error::Error for Error {
    fn description(&self) -> &str {
        match *self {
            Error::Validation(ref s) => s,
            Error::Instantiation(ref s) => s,
            Error::Function(ref s) => s,
            Error::Table(ref s) => s,
            Error::Memory(ref s) => s,
            Error::Global(ref s) => s,
            Error::Value(ref s) => s,
            Error::Trap(_) => "Trap",
            Error::Host(_) => "Host error",
        }
    }
}

impl<U> From<U> for Error
where
    U: host::HostError + Sized,
{
    fn from(e: U) -> Self {
        Error::Host(Box::new(e))
    }
}

impl From<Trap> for Error {
    fn from(e: Trap) -> Error {
        Error::Trap(e)
    }
}

impl From<validation::Error> for Error {
    fn from(e: validation::Error) -> Error {
        Error::Validation(e.to_string())
    }
}

mod func;
mod global;
mod host;
mod imports;
mod isa;
mod memory;
mod module;
pub mod nan_preserving_float;
mod prepare;
mod runner;
mod table;
mod trap;
mod types;
pub mod v1;
mod value;

#[cfg(test)]
mod tests;

pub use self::{
    func::{FuncInstance, FuncInvocation, FuncRef, ResumableError},
    global::{GlobalInstance, GlobalRef},
    host::{Externals, HostError, NopExternals, RuntimeArgs},
    imports::{ImportResolver, ImportsBuilder, ModuleImportResolver},
    memory::{MemoryInstance, MemoryRef, LINEAR_MEMORY_PAGE_SIZE},
    module::{ExternVal, ModuleInstance, ModuleRef, NotStartedModuleRef},
    runner::{StackRecycler, DEFAULT_CALL_STACK_LIMIT, DEFAULT_VALUE_STACK_LIMIT},
    table::{TableInstance, TableRef},
    trap::{Trap, TrapCode},
    types::{GlobalDescriptor, MemoryDescriptor, Signature, TableDescriptor, ValueType},
    value::{FromValue, LittleEndianConvert, Value},
};

/// WebAssembly-specific sizes and units.
pub mod memory_units {
    pub use memory_units::{size_of, wasm32::*, ByteSize, Bytes, RoundUpTo};
}

/// Deserialized module prepared for instantiation.
pub struct Module {
    code_map: Vec<isa::Instructions>,
    module: parity_wasm::elements::Module,
}

impl Module {
    /// Create `Module` from `parity_wasm::elements::Module`.
    ///
    /// This function will load, validate and prepare a `parity_wasm`'s `Module`.
    ///
    /// # Errors
    ///
    /// Returns `Err` if provided `Module` is not valid.
    ///
    /// # Examples
    ///
    /// ```rust
    /// extern crate parity_wasm;
    /// extern crate wasmi;
    ///
    /// use parity_wasm::builder;
    /// use parity_wasm::elements;
    ///
    /// fn main() {
    ///     let parity_module =
    ///         builder::module()
    ///             .function()
    ///                 .signature().with_param(elements::ValueType::I32).build()
    ///                 .body().build()
    ///             .build()
    ///         .build();
    ///
    ///     let module = wasmi::Module::from_parity_wasm_module(parity_module)
    ///         .expect("parity-wasm builder generated invalid module!");
    ///
    ///     // Instantiate `module`, etc...
    /// }
    /// ```
    pub fn from_parity_wasm_module(module: parity_wasm::elements::Module) -> Result<Module, Error> {
        let prepare::CompiledModule { code_map, module } = prepare::compile_module(module)?;

        Ok(Module { code_map, module })
    }

    /// Fail if the module contains any floating-point operations
    ///
    /// # Errors
    ///
    /// Returns `Err` if provided `Module` is not valid.
    ///
    /// # Examples
    ///
    /// ```rust
    /// # extern crate wasmi;
    /// # extern crate wabt;
    ///
    /// let wasm_binary: Vec<u8> =
    ///     wabt::wat2wasm(
    ///         r#"
    ///         (module
    ///          (func $add (param $lhs i32) (param $rhs i32) (result i32)
    ///                get_local $lhs
    ///                get_local $rhs
    ///                i32.add))
    ///         "#,
    ///     )
    ///     .expect("failed to parse wat");
    ///
    /// // Load wasm binary and prepare it for instantiation.
    /// let module = wasmi::Module::from_buffer(&wasm_binary).expect("Parsing failed");
    /// assert!(module.deny_floating_point().is_ok());
    ///
    /// let wasm_binary: Vec<u8> =
    ///     wabt::wat2wasm(
    ///         r#"
    ///         (module
    ///          (func $add (param $lhs f32) (param $rhs f32) (result f32)
    ///                get_local $lhs
    ///                get_local $rhs
    ///                f32.add))
    ///         "#,
    ///     )
    ///     .expect("failed to parse wat");
    ///
    /// let module = wasmi::Module::from_buffer(&wasm_binary).expect("Parsing failed");
    /// assert!(module.deny_floating_point().is_err());
    ///
    /// let wasm_binary: Vec<u8> =
    ///     wabt::wat2wasm(
    ///         r#"
    ///         (module
    ///          (func $add (param $lhs f32) (param $rhs f32) (result f32)
    ///                get_local $lhs))
    ///         "#,
    ///     )
    ///     .expect("failed to parse wat");
    ///
    /// let module = wasmi::Module::from_buffer(&wasm_binary).expect("Parsing failed");
    /// assert!(module.deny_floating_point().is_err());
    /// ```
    pub fn deny_floating_point(&self) -> Result<(), Error> {
        prepare::deny_floating_point(&self.module).map_err(Into::into)
    }

    /// Create `Module` from a given buffer.
    ///
    /// This function will deserialize wasm module from a given module,
    /// validate and prepare it for instantiation.
    ///
    /// # Errors
    ///
    /// Returns `Err` if wasm binary in provided `buffer` is not valid wasm binary.
    ///
    /// # Examples
    ///
    /// ```rust
    /// extern crate wasmi;
    ///
    /// fn main() {
    ///     let module =
    ///         wasmi::Module::from_buffer(
    ///             // Minimal module:
    ///             //   \0asm - magic
    ///             //    0x01 - version (in little-endian)
    ///             &[0x00, 0x61, 0x73, 0x6d, 0x01, 0x00, 0x00, 0x00]
    ///         ).expect("Failed to load minimal module");
    ///
    ///     // Instantiate `module`, etc...
    /// }
    /// ```
    pub fn from_buffer<B: AsRef<[u8]>>(buffer: B) -> Result<Module, Error> {
        let module = parity_wasm::elements::deserialize_buffer(buffer.as_ref())
            .map_err(|e: parity_wasm::elements::Error| Error::Validation(e.to_string()))?;
        Module::from_parity_wasm_module(module)
    }

    pub(crate) fn module(&self) -> &parity_wasm::elements::Module {
        &self.module
    }

    pub(crate) fn code(&self) -> &Vec<isa::Instructions> {
        &self.code_map
    }
}<|MERGE_RESOLUTION|>--- conflicted
+++ resolved
@@ -117,8 +117,6 @@
 #[cfg(feature = "std")]
 use std::error;
 
-<<<<<<< HEAD
-=======
 #[cfg(not(feature = "std"))]
 extern crate libm;
 
@@ -126,165 +124,6 @@
 #[deprecated(note = "use `Value` instead")]
 pub use self::value::Value as RuntimeValue;
 
-/// Error type which can be thrown by wasm code or by host environment.
-///
-/// Under some conditions, wasm execution may produce a `Trap`, which immediately aborts execution.
-/// Traps can't be handled by WebAssembly code, but are reported to the embedder.
-#[derive(Debug)]
-pub struct Trap {
-    kind: TrapKind,
-}
-
-impl Trap {
-    /// Create new trap.
-    pub fn new(kind: TrapKind) -> Trap {
-        Trap { kind }
-    }
-
-    /// Returns kind of this trap.
-    pub fn kind(&self) -> &TrapKind {
-        &self.kind
-    }
-
-    /// Converts into kind of this trap.
-    pub fn into_kind(self) -> TrapKind {
-        self.kind
-    }
-}
-
-impl fmt::Display for Trap {
-    fn fmt(&self, f: &mut fmt::Formatter) -> fmt::Result {
-        write!(f, "{}", self.kind())
-    }
-}
-
-#[cfg(feature = "std")]
-impl error::Error for Trap {
-    fn description(&self) -> &str {
-        self.kind().trap_message()
-    }
-}
-
-/// Error type which can be thrown by wasm code or by host environment.
-///
-/// See [`Trap`] for details.
-///
-/// [`Trap`]: struct.Trap.html
-#[derive(Debug)]
-pub enum TrapKind {
-    /// Wasm code executed `unreachable` opcode.
-    ///
-    /// `unreachable` is a special opcode which always traps upon execution.
-    /// This opcode have a similar purpose as `ud2` in x86.
-    Unreachable,
-
-    /// Attempt to load or store at the address which
-    /// lies outside of bounds of the memory.
-    ///
-    /// Since addresses are interpreted as unsigned integers, out of bounds access
-    /// can't happen with negative addresses (i.e. they will always wrap).
-    MemoryAccessOutOfBounds,
-
-    /// Attempt to access table element at index which
-    /// lies outside of bounds.
-    ///
-    /// This typically can happen when `call_indirect` is executed
-    /// with index that lies out of bounds.
-    ///
-    /// Since indexes are interpreted as unsinged integers, out of bounds access
-    /// can't happen with negative indexes (i.e. they will always wrap).
-    TableAccessOutOfBounds,
-
-    /// Attempt to access table element which is uninitialized (i.e. `None`).
-    ///
-    /// This typically can happen when `call_indirect` is executed.
-    ElemUninitialized,
-
-    /// Attempt to divide by zero.
-    ///
-    /// This trap typically can happen if `div` or `rem` is executed with
-    /// zero as divider.
-    DivisionByZero,
-
-    /// An integer arithmetic operation caused an overflow.
-    ///
-    /// This can happen when:
-    ///
-    /// - Trying to do signed division (or get the remainder) -2<sup>N-1</sup> over -1. This is
-    ///   because the result +2<sup>N-1</sup> isn't representable as a N-bit signed integer.
-    IntegerOverflow,
-
-    /// Attempt to make a conversion to an int failed.
-    ///
-    /// This can happen when:
-    ///
-    /// - Trying to truncate NaNs, infinity, or value for which the result is out of range into an integer.
-    InvalidConversionToInt,
-
-    /// Stack overflow.
-    ///
-    /// This is likely caused by some infinite or very deep recursion.
-    /// Extensive inlining might also be the cause of stack overflow.
-    StackOverflow,
-
-    /// Attempt to invoke a function with mismatching signature.
-    ///
-    /// This can happen if [`FuncInstance`] was invoked
-    /// with mismatching [signature][`Signature`].
-    ///
-    /// This can always happen with indirect calls. `call_indirect` instruction always
-    /// specifies the expected signature of function. If `call_indirect` is executed
-    /// with index that points on function with signature different that is
-    /// expected by this `call_indirect`, this trap is raised.
-    ///
-    /// [`Signature`]: struct.Signature.html
-    UnexpectedSignature,
-
-    /// Error specified by the host.
-    ///
-    /// Typically returned from an implementation of [`Externals`].
-    ///
-    /// [`Externals`]: trait.Externals.html
-    Host(Box<dyn host::HostError>),
-}
-
-impl TrapKind {
-    /// Whether this trap is specified by the host.
-    pub fn is_host(&self) -> bool {
-        matches!(self, TrapKind::Host(_))
-    }
-
-    /// Returns the trap message as specified by the WebAssembly specification.
-    ///
-    /// # Note
-    ///
-    /// This API is primarily useful for the Wasm spec testsuite but might have
-    /// other uses since it avoid heap memory allocation in certain cases.
-    pub fn trap_message(&self) -> &'static str {
-        match self {
-            TrapKind::Unreachable => "unreachable",
-            TrapKind::MemoryAccessOutOfBounds => "out of bounds memory access",
-            TrapKind::TableAccessOutOfBounds => "undefined element",
-            TrapKind::ElemUninitialized => "uninitialized element",
-            TrapKind::DivisionByZero => "integer divide by zero",
-            TrapKind::IntegerOverflow => "integer overflow",
-            TrapKind::InvalidConversionToInt => "invalid conversion to integer",
-            TrapKind::StackOverflow => "call stack exhausted",
-            TrapKind::UnexpectedSignature => "indirect call type mismatch",
-
-            // Note: The below trap message is not further specified by the Wasm spec.
-            TrapKind::Host(_) => "host trap",
-        }
-    }
-}
-
-impl Display for TrapKind {
-    fn fmt(&self, f: &mut fmt::Formatter<'_>) -> fmt::Result {
-        write!(f, "{}", self.trap_message())
-    }
-}
-
->>>>>>> 45787564
 /// Internal interpreter error.
 #[derive(Debug)]
 pub enum Error {
