use crate::{
    func::{FuncBody, FuncInstance, FuncRef},
    global::{GlobalInstance, GlobalRef},
    host::Externals,
    imports::ImportResolver,
    memory::MemoryRef,
    memory_units::Pages,
    nan_preserving_float::{F32, F64},
    runner::StackRecycler,
    table::TableRef,
    types::{GlobalDescriptor, MemoryDescriptor, TableDescriptor},
    Error,
    MemoryInstance,
    Module,
    Signature,
    TableInstance,
    Trap,
    Value,
};
use alloc::{
    borrow::ToOwned,
    collections::BTreeMap,
    rc::Rc,
    string::{String, ToString},
    vec::Vec,
};
use core::{
    cell::{Ref, RefCell},
    fmt,
};
use parity_wasm::elements::{External, InitExpr, Instruction, Internal, ResizableLimits, Type};
use validation::{DEFAULT_MEMORY_INDEX, DEFAULT_TABLE_INDEX};

/// Reference to a [`ModuleInstance`].
///
/// This reference has a reference-counting semantics.
///
/// All [`ModuleInstance`] have strong references to it's components (i.e.
/// globals, memories, funcs, tables), however, this components have
/// weak references to it's containing module. This might be a problem
/// at execution time.
///
/// So if have to make sure that all modules which might be needed at execution time
/// should be retained.
///
/// [`ModuleInstance`]: struct.ModuleInstance.html
#[derive(Clone, Debug)]
pub struct ModuleRef(pub(crate) Rc<ModuleInstance>);

impl ::core::ops::Deref for ModuleRef {
    type Target = ModuleInstance;
    fn deref(&self) -> &ModuleInstance {
        &self.0
    }
}

/// An external value is the runtime representation of an entity
/// that can be imported or exported.
pub enum ExternVal {
    /// [Function][`FuncInstance`].
    ///
    /// [`FuncInstance`]: struct.FuncInstance.html
    Func(FuncRef),
    /// [Table][`TableInstance`].
    ///
    /// [`TableInstance`]: struct.TableInstance.html
    Table(TableRef),
    /// [Memory][`MemoryInstance`].
    ///
    /// [`MemoryInstance`]: struct.MemoryInstance.html
    Memory(MemoryRef),
    /// [Global][`GlobalInstance`].
    ///
    /// Should be immutable.
    ///
    /// [`GlobalInstance`]: struct.GlobalInstance.html
    Global(GlobalRef),
}

impl Clone for ExternVal {
    fn clone(&self) -> Self {
        match *self {
            ExternVal::Func(ref func) => ExternVal::Func(func.clone()),
            ExternVal::Table(ref table) => ExternVal::Table(table.clone()),
            ExternVal::Memory(ref memory) => ExternVal::Memory(memory.clone()),
            ExternVal::Global(ref global) => ExternVal::Global(global.clone()),
        }
    }
}

impl fmt::Debug for ExternVal {
    fn fmt(&self, f: &mut fmt::Formatter) -> fmt::Result {
        write!(
            f,
            "ExternVal {{ {} }}",
            match *self {
                ExternVal::Func(_) => "Func",
                ExternVal::Table(_) => "Table",
                ExternVal::Memory(_) => "Memory",
                ExternVal::Global(_) => "Global",
            }
        )
    }
}

impl ExternVal {
    /// Get underlying function reference if this `ExternVal` contains
    /// a function, or `None` if it is some other kind.
    pub fn as_func(&self) -> Option<&FuncRef> {
        match *self {
            ExternVal::Func(ref func) => Some(func),
            _ => None,
        }
    }

    /// Get underlying table reference if this `ExternVal` contains
    /// a table, or `None` if it is some other kind.
    pub fn as_table(&self) -> Option<&TableRef> {
        match *self {
            ExternVal::Table(ref table) => Some(table),
            _ => None,
        }
    }

    /// Get underlying memory reference if this `ExternVal` contains
    /// a memory, or `None` if it is some other kind.
    pub fn as_memory(&self) -> Option<&MemoryRef> {
        match *self {
            ExternVal::Memory(ref memory) => Some(memory),
            _ => None,
        }
    }

    /// Get underlying global variable reference if this `ExternVal` contains
    /// a global, or `None` if it is some other kind.
    pub fn as_global(&self) -> Option<&GlobalRef> {
        match *self {
            ExternVal::Global(ref global) => Some(global),
            _ => None,
        }
    }
}

/// A module instance is the runtime representation of a [module][`Module`].
///
/// It is created by instantiating a [module][`Module`], and collects runtime representations
/// of all entities that are imported or defined by the module, namely:
///
/// - [functions][`FuncInstance`],
/// - [memories][`MemoryInstance`],
/// - [tables][`TableInstance`],
/// - [globals][`GlobalInstance`],
///
/// In order to instantiate a module you need to provide entities to satisfy
/// every module's imports (i.e. wasm modules don't have optional imports).
///
/// After module is instantiated you can start invoking it's exported functions with [`invoke_export`].
///
/// [`Module`]: struct.Module.html
/// [`FuncInstance`]: struct.FuncInstance.html
/// [`MemoryInstance`]: struct.MemoryInstance.html
/// [`TableInstance`]: struct.TableInstance.html
/// [`GlobalInstance`]: struct.GlobalInstance.html
/// [`invoke_export`]: #method.invoke_export
#[derive(Debug)]
pub struct ModuleInstance {
    signatures: RefCell<Vec<Rc<Signature>>>,
    tables: RefCell<Vec<TableRef>>,
    funcs: RefCell<Vec<FuncRef>>,
    memories: RefCell<Vec<MemoryRef>>,
    globals: RefCell<Vec<GlobalRef>>,
    exports: RefCell<BTreeMap<String, ExternVal>>,
}

impl ModuleInstance {
    fn default() -> Self {
        ModuleInstance {
            funcs: RefCell::new(Vec::new()),
            signatures: RefCell::new(Vec::new()),
            tables: RefCell::new(Vec::new()),
            memories: RefCell::new(Vec::new()),
            globals: RefCell::new(Vec::new()),
            exports: RefCell::new(BTreeMap::new()),
        }
    }

    pub(crate) fn memory_by_index(&self, idx: u32) -> Option<MemoryRef> {
        self.memories.borrow_mut().get(idx as usize).cloned()
    }

    pub(crate) fn table_by_index(&self, idx: u32) -> Option<TableRef> {
        self.tables.borrow_mut().get(idx as usize).cloned()
    }

    pub(crate) fn global_by_index(&self, idx: u32) -> Option<GlobalRef> {
        self.globals.borrow_mut().get(idx as usize).cloned()
    }

    pub(crate) fn func_by_index(&self, idx: u32) -> Option<FuncRef> {
        self.funcs.borrow().get(idx as usize).cloned()
    }

    pub(crate) fn signature_by_index(&self, idx: u32) -> Option<Rc<Signature>> {
        self.signatures.borrow().get(idx as usize).cloned()
    }

    fn push_func(&self, func: FuncRef) {
        self.funcs.borrow_mut().push(func);
    }

    fn push_signature(&self, signature: Rc<Signature>) {
        self.signatures.borrow_mut().push(signature)
    }

    fn push_memory(&self, memory: MemoryRef) {
        self.memories.borrow_mut().push(memory)
    }

    fn push_table(&self, table: TableRef) {
        self.tables.borrow_mut().push(table)
    }

    fn push_global(&self, global: GlobalRef) {
        self.globals.borrow_mut().push(global)
    }

    /// Access all globals. This is a non-standard API so it's unlikely to be
    /// portable to other engines.
    pub fn globals(&self) -> Ref<Vec<GlobalRef>> {
        self.globals.borrow()
    }

    fn insert_export<N: Into<String>>(&self, name: N, extern_val: ExternVal) {
        self.exports.borrow_mut().insert(name.into(), extern_val);
    }

    fn alloc_module<'i, I: Iterator<Item = &'i ExternVal>>(
        loaded_module: &Module,
        extern_vals: I,
    ) -> Result<ModuleRef, Error> {
        let module = loaded_module.module();
        let instance = ModuleRef(Rc::new(ModuleInstance::default()));

        for &Type::Function(ref ty) in module.type_section().map(|ts| ts.types()).unwrap_or(&[]) {
            let signature = Rc::new(Signature::from_elements(ty));
            instance.push_signature(signature);
        }

        {
            let mut imports = module
                .import_section()
                .map(|is| is.entries())
                .unwrap_or(&[])
                .iter();
            let mut extern_vals = extern_vals;
            loop {
                // Iterate on imports and extern_vals in lockstep, a-la `Iterator:zip`.
                // We can't use `Iterator::zip` since we want to check if lengths of both iterators are same and
                // `Iterator::zip` just returns `None` if either of iterators return `None`.
                let (import, extern_val) = match (imports.next(), extern_vals.next()) {
                    (Some(import), Some(extern_val)) => (import, extern_val),
                    (None, None) => break,
                    (Some(_), None) | (None, Some(_)) => {
                        return Err(Error::Instantiation(
                            "extern_vals length is not equal to import section entries".to_owned(),
                        ));
                    }
                };

                match (import.external(), extern_val) {
                    (&External::Function(fn_type_idx), &ExternVal::Func(ref func)) => {
                        let expected_fn_type = instance
                            .signature_by_index(fn_type_idx)
                            .expect("Due to validation function type should exists");
                        let actual_fn_type = func.signature();
                        if &*expected_fn_type != actual_fn_type {
                            return Err(Error::Instantiation(format!(
								"Expected function with type {:?}, but actual type is {:?} for entry {}",
								expected_fn_type,
								actual_fn_type,
								import.field(),
							)));
                        }
                        instance.push_func(func.clone())
                    }
                    (&External::Table(ref tt), &ExternVal::Table(ref table)) => {
                        match_limits(table.limits(), tt.limits())?;
                        instance.push_table(table.clone());
                    }
                    (&External::Memory(ref mt), &ExternVal::Memory(ref memory)) => {
                        match_limits(memory.limits(), mt.limits())?;
                        instance.push_memory(memory.clone());
                    }
                    (&External::Global(ref gl), &ExternVal::Global(ref global)) => {
                        if gl.content_type() != global.elements_value_type() {
                            return Err(Error::Instantiation(format!(
                                "Expect global with {:?} type, but provided global with {:?} type",
                                gl.content_type(),
                                global.value_type(),
                            )));
                        }
                        instance.push_global(global.clone());
                    }
                    (expected_import, actual_extern_val) => {
                        return Err(Error::Instantiation(format!(
                            "Expected {:?} type, but provided {:?} extern_val",
                            expected_import, actual_extern_val
                        )));
                    }
                }
            }
        }

        let code = loaded_module.code();
        {
            let funcs = module
                .function_section()
                .map(|fs| fs.entries())
                .unwrap_or(&[]);
            let bodies = module.code_section().map(|cs| cs.bodies()).unwrap_or(&[]);
            debug_assert!(
                funcs.len() == bodies.len(),
                "Due to validation func and body counts must match"
            );

            for (index, (ty, body)) in Iterator::zip(funcs.iter(), bodies.iter()).enumerate() {
                let signature = instance
                    .signature_by_index(ty.type_ref())
                    .expect("Due to validation type should exists");
                let code = code.get(index).expect(
					"At func validation time labels are collected; Collected labels are added by index; qed",
				).clone();
                let func_body = FuncBody {
                    locals: body.locals().to_vec(),
                    code,
                };
                let func_instance =
                    FuncInstance::alloc_internal(Rc::downgrade(&instance.0), signature, func_body);
                instance.push_func(func_instance);
            }
        }

        for table_type in module.table_section().map(|ts| ts.entries()).unwrap_or(&[]) {
            let table =
                TableInstance::alloc(table_type.limits().initial(), table_type.limits().maximum())?;
            instance.push_table(table);
        }

        for memory_type in module
            .memory_section()
            .map(|ms| ms.entries())
            .unwrap_or(&[])
        {
            let initial: Pages = Pages(memory_type.limits().initial() as usize);
            let maximum: Option<Pages> = memory_type.limits().maximum().map(|m| Pages(m as usize));

            let memory = MemoryInstance::alloc(initial, maximum)
                .expect("Due to validation `initial` and `maximum` should be valid");
            instance.push_memory(memory);
        }

        for global_entry in module
            .global_section()
            .map(|gs| gs.entries())
            .unwrap_or(&[])
        {
            let init_val = eval_init_expr(global_entry.init_expr(), &*instance);
            let global = GlobalInstance::alloc(init_val, global_entry.global_type().is_mutable());
            instance.push_global(global);
        }

        for export in module
            .export_section()
            .map(|es| es.entries())
            .unwrap_or(&[])
        {
            let field = export.field();
            let extern_val: ExternVal = match *export.internal() {
                Internal::Function(idx) => {
                    let func = instance
                        .func_by_index(idx)
                        .expect("Due to validation func should exists");
                    ExternVal::Func(func)
                }
                Internal::Global(idx) => {
                    let global = instance
                        .global_by_index(idx)
                        .expect("Due to validation global should exists");
                    ExternVal::Global(global)
                }
                Internal::Memory(idx) => {
                    let memory = instance
                        .memory_by_index(idx)
                        .expect("Due to validation memory should exists");
                    ExternVal::Memory(memory)
                }
                Internal::Table(idx) => {
                    let table = instance
                        .table_by_index(idx)
                        .expect("Due to validation table should exists");
                    ExternVal::Table(table)
                }
            };
            instance.insert_export(field, extern_val);
        }

        Ok(instance)
    }

    /// Instantiate a module with given [external values][ExternVal] as imports.
    ///
    /// See [new] for details.
    ///
    /// [new]: #method.new
    /// [ExternVal]: https://webassembly.github.io/spec/core/exec/runtime.html#syntax-externval
    pub fn with_externvals<'a, 'i, I: Iterator<Item = &'i ExternVal>>(
        loaded_module: &'a Module,
        extern_vals: I,
    ) -> Result<NotStartedModuleRef<'a>, Error> {
        let module = loaded_module.module();

        let module_ref = ModuleInstance::alloc_module(loaded_module, extern_vals)?;

        for element_segment in module
            .elements_section()
            .map(|es| es.entries())
            .unwrap_or(&[])
        {
            let offset = element_segment
                .offset()
                .as_ref()
                .expect("passive segments are rejected due to validation");
            let offset_val = match eval_init_expr(offset, &module_ref) {
                Value::I32(v) => v as u32,
                _ => panic!("Due to validation elem segment offset should evaluate to i32"),
            };

            let table_inst = module_ref
                .table_by_index(DEFAULT_TABLE_INDEX)
                .expect("Due to validation default table should exists");

            // This check is not only for bailing out early, but also to check the case when
            // segment consist of 0 members.
            if offset_val as u64 + element_segment.members().len() as u64
                > table_inst.current_size() as u64
            {
                return Err(Error::Instantiation(
                    "elements segment does not fit".to_string(),
                ));
            }

            for (j, func_idx) in element_segment.members().iter().enumerate() {
                let func = module_ref
                    .func_by_index(*func_idx)
                    .expect("Due to validation funcs from element segments should exists");

                table_inst.set(offset_val + j as u32, Some(func))?;
            }
        }

        for data_segment in module.data_section().map(|ds| ds.entries()).unwrap_or(&[]) {
            let offset = data_segment
                .offset()
                .as_ref()
                .expect("passive segments are rejected due to validation");
            let offset_val = match eval_init_expr(offset, &module_ref) {
                Value::I32(v) => v as u32,
                _ => panic!("Due to validation data segment offset should evaluate to i32"),
            };

            let memory_inst = module_ref
                .memory_by_index(DEFAULT_MEMORY_INDEX)
                .expect("Due to validation default memory should exists");
            memory_inst.set(offset_val, data_segment.value())?;
        }

        Ok(NotStartedModuleRef {
            loaded_module,
            instance: module_ref,
        })
    }

    /// Instantiate a [module][`Module`].
    ///
    /// Note that in case of successful instantiation this function returns a reference to
    /// a module which `start` function is not called.
    /// In order to complete instantiatiation `start` function must be called. However, there are
    /// situations where you might need to do additional setup before calling `start` function.
    /// For such sitations this separation might be useful.
    ///
    /// See [`NotStartedModuleRef`] for details.
    ///
    /// # Errors
    ///
    /// Returns `Err` if the module cannot be instantiated.
    ///
    /// This can happen if one of the imports can't
    /// be satisfied (e.g module isn't registered in `imports` [resolver][`ImportResolver`]) or
    /// there is a mismatch between requested import and provided (e.g. module requested memory with no
    /// maximum size limit, however, was provided memory with the maximum size limit).
    ///
    /// # Examples
    ///
    /// ```rust
    /// use wasmi::{ModuleInstance, ImportsBuilder, NopExternals};
    /// # fn func() -> Result<(), ::wasmi::Error> {
    /// # let module = wasmi::Module::from_buffer(&[0x00, 0x61, 0x73, 0x6d, 0x01, 0x00, 0x00, 0x00]).unwrap();
    ///
    /// // ModuleInstance::new returns instance which `start` function isn't called.
    /// let not_started = ModuleInstance::new(
    ///     &module,
    ///     &ImportsBuilder::default()
    /// )?;
    /// // Call `start` function if any.
    /// let instance = not_started.run_start(&mut NopExternals)?;
    ///
    /// # Ok(())
    /// # }
    /// ```
    ///
    /// If you sure that the module doesn't have `start` function you can use [`assert_no_start`] to get
    /// instantiated module without calling `start` function.
    ///
    /// ```rust
    /// use wasmi::{ModuleInstance, ImportsBuilder, NopExternals};
    /// # fn func() -> Result<(), ::wasmi::Error> {
    /// # let module = wasmi::Module::from_buffer(&[0x00, 0x61, 0x73, 0x6d, 0x01, 0x00, 0x00, 0x00]).unwrap();
    ///
    /// // This will panic if the module actually contain `start` function.
    /// let not_started = ModuleInstance::new(
    ///     &module,
    ///     &ImportsBuilder::default()
    /// )?.assert_no_start();
    ///
    /// # Ok(())
    /// # }
    /// ```
    ///
    /// [`Module`]: struct.Module.html
    /// [`NotStartedModuleRef`]: struct.NotStartedModuleRef.html
    /// [`ImportResolver`]: trait.ImportResolver.html
    /// [`assert_no_start`]: struct.NotStartedModuleRef.html#method.assert_no_start
    pub fn new<'m, I: ImportResolver>(
        loaded_module: &'m Module,
        imports: &I,
    ) -> Result<NotStartedModuleRef<'m>, Error> {
        let module = loaded_module.module();

        let mut extern_vals = Vec::new();
        for import_entry in module.import_section().map(|s| s.entries()).unwrap_or(&[]) {
            let module_name = import_entry.module();
            let field_name = import_entry.field();
            let extern_val = match *import_entry.external() {
                External::Function(fn_ty_idx) => {
                    let types = module.type_section().map(|s| s.types()).unwrap_or(&[]);
                    let &Type::Function(ref func_type) = types
                        .get(fn_ty_idx as usize)
                        .expect("Due to validation functions should have valid types");
                    let signature = Signature::from_elements(func_type);
                    let func = imports.resolve_func(module_name, field_name, &signature)?;
                    ExternVal::Func(func)
                }
                External::Table(ref table_type) => {
                    let table_descriptor = TableDescriptor::from_elements(table_type);
                    let table =
                        imports.resolve_table(module_name, field_name, &table_descriptor)?;
                    ExternVal::Table(table)
                }
                External::Memory(ref memory_type) => {
                    let memory_descriptor = MemoryDescriptor::from_elements(memory_type);
                    let memory =
                        imports.resolve_memory(module_name, field_name, &memory_descriptor)?;
                    ExternVal::Memory(memory)
                }
                External::Global(ref global_type) => {
                    let global_descriptor = GlobalDescriptor::from_elements(global_type);
                    let global =
                        imports.resolve_global(module_name, field_name, &global_descriptor)?;
                    ExternVal::Global(global)
                }
            };
            extern_vals.push(extern_val);
        }

        Self::with_externvals(loaded_module, extern_vals.iter())
    }

    /// Invoke exported function by a name.
    ///
    /// This function finds exported function by a name, and calls it with provided arguments and
    /// external state.
    ///
    /// # Errors
    ///
    /// Returns `Err` if:
    ///
    /// - there are no export with a given name or this export is not a function,
    /// - given arguments doesn't match to function signature,
    /// - trap occurred at the execution time,
    ///
    /// # Examples
    ///
    /// Invoke a function that takes two numbers and returns sum of them.
    ///
    /// ```rust
    /// # extern crate wasmi;
    /// # extern crate wabt;
    /// # use wasmi::{ModuleInstance, ImportsBuilder, NopExternals, Value};
    /// # fn main() {
    /// # let wasm_binary: Vec<u8> = wabt::wat2wasm(
    /// #   r#"
    /// #   (module
    /// #       (func (export "add") (param i32 i32) (result i32)
    /// #           get_local 0
    /// #           get_local 1
    /// #           i32.add
    /// #       )
    /// #   )
    /// #   "#,
    /// # ).expect("failed to parse wat");
    /// # let module = wasmi::Module::from_buffer(&wasm_binary).expect("failed to load wasm");
    /// # let instance = ModuleInstance::new(
    /// # &module,
    /// # &ImportsBuilder::default()
    /// # ).expect("failed to instantiate wasm module").assert_no_start();
    /// assert_eq!(
    ///     instance.invoke_export(
    ///         "add",
    ///         &[Value::I32(5), Value::I32(3)],
    ///         &mut NopExternals,
    ///     ).expect("failed to execute export"),
    ///     Some(Value::I32(8)),
    /// );
    /// # }
    /// ```
    pub fn invoke_export<E: Externals>(
        &self,
        func_name: &str,
        args: &[Value],
        externals: &mut E,
    ) -> Result<Option<Value>, Error> {
        let func_instance = self.func_by_name(func_name)?;

        FuncInstance::invoke(&func_instance, args, externals).map_err(Error::Trap)
    }

    /// Invoke exported function by a name using recycled stacks.
    ///
    /// # Errors
    ///
    /// Same as [`invoke_export`].
    ///
    /// [`invoke_export`]: #method.invoke_export
    pub fn invoke_export_with_stack<E: Externals>(
        &self,
        func_name: &str,
        args: &[Value],
        externals: &mut E,
        stack_recycler: &mut StackRecycler,
    ) -> Result<Option<Value>, Error> {
        let func_instance = self.func_by_name(func_name)?;

        FuncInstance::invoke_with_stack(&func_instance, args, externals, stack_recycler)
            .map_err(Error::Trap)
    }

    fn func_by_name(&self, func_name: &str) -> Result<FuncRef, Error> {
        let extern_val = self
            .export_by_name(func_name)
            .ok_or_else(|| Error::Function(format!("Module doesn't have export {}", func_name)))?;

        match extern_val {
            ExternVal::Func(func_instance) => Ok(func_instance),
            unexpected => Err(Error::Function(format!(
                "Export {} is not a function, but {:?}",
                func_name, unexpected
            ))),
        }
    }

    /// Find export by a name.
    ///
    /// Returns `None` if there is no export with such name.
    pub fn export_by_name(&self, name: &str) -> Option<ExternVal> {
        self.exports.borrow().get(name).cloned()
    }
}

/// Mostly instantiated [`ModuleRef`].
///
/// At this point memory segments and tables are copied. However, `start` function (if any) is not called.
/// To get [fully instantiated module instance][`ModuleRef`], [running `start` function][`run_start`] is required.
///
/// You can still access not fully initialized instance by calling [`not_started_instance`],
/// but keep in mind, that this is sort of escape hatch: module really might depend on initialization
/// done in `start` function. It's definitely not recommended to call any exports on [`ModuleRef`]
/// returned by this function.
///
/// If you sure, that there is no `start` function (e.g. because you created it without one), you can
/// call [`assert_no_start`] which returns [`ModuleRef`] without calling `start` function. However,
/// it will panic if module contains `start` function.
///
/// [`ModuleRef`]: struct.ModuleRef.html
/// [`run_start`]: #method.run_start
/// [`assert_no_start`]: #method.assert_no_start
/// [`not_started_instance`]: #method.not_started_instance
pub struct NotStartedModuleRef<'a> {
    loaded_module: &'a Module,
    instance: ModuleRef,
}

impl<'a> NotStartedModuleRef<'a> {
    /// Returns not fully initialized instance.
    ///
    /// To fully initialize the instance you need to call either [`run_start`] or
    /// [`assert_no_start`]. See struct documentation for details.
    ///
    /// [`NotStartedModuleRef`]: struct.NotStartedModuleRef.html
    /// [`ModuleRef`]: struct.ModuleRef.html
    /// [`run_start`]: #method.run_start
    /// [`assert_no_start`]: #method.assert_no_start
    pub fn not_started_instance(&self) -> &ModuleRef {
        &self.instance
    }

    /// Executes `start` function (if any) and returns fully instantiated module.
    ///
    /// # Errors
    ///
    /// Returns `Err` if start function traps.
    pub fn run_start<E: Externals>(self, state: &mut E) -> Result<ModuleRef, Trap> {
        if let Some(start_fn_idx) = self.loaded_module.module().start_section() {
            let start_func = self
                .instance
                .func_by_index(start_fn_idx)
                .expect("Due to validation start function should exists");
            FuncInstance::invoke(&start_func, &[], state)?;
        }
        Ok(self.instance)
    }

    /// Executes `start` function (if any) and returns fully instantiated module.
    ///
    /// # Errors
    ///
    /// Returns `Err` if start function traps.
    pub fn run_start_with_stack<E: Externals>(
        self,
        state: &mut E,
        stack_recycler: &mut StackRecycler,
    ) -> Result<ModuleRef, Trap> {
        if let Some(start_fn_idx) = self.loaded_module.module().start_section() {
            let start_func = self
                .instance
                .func_by_index(start_fn_idx)
                .expect("Due to validation start function should exists");
            FuncInstance::invoke_with_stack(&start_func, &[], state, stack_recycler)?;
        }
        Ok(self.instance)
    }

    /// Returns fully instantiated module without running `start` function.
    ///
    /// # Panics
    ///
    /// This function panics if original module contains `start` function.
    pub fn assert_no_start(self) -> ModuleRef {
        assert!(
            self.loaded_module.module().start_section().is_none(),
            "assert_no_start called on module with `start` function"
        );
        self.instance
    }

    /// Whether or not the module has a `start` function.
    ///
    /// Returns `true` if it has a `start` function.
    pub fn has_start(&self) -> bool {
        self.loaded_module.module().start_section().is_some()
    }
}

fn eval_init_expr(init_expr: &InitExpr, module: &ModuleInstance) -> Value {
    let code = init_expr.code();
    debug_assert!(
        code.len() == 2,
        "Due to validation `code`.len() should be 2"
    );
    match code[0] {
        Instruction::I32Const(v) => v.into(),
        Instruction::I64Const(v) => v.into(),
<<<<<<< HEAD
        Instruction::F32Const(v) => Value::decode_f32(v),
        Instruction::F64Const(v) => Value::decode_f64(v),
=======
        Instruction::F32Const(v) => F32::from_bits(v).into(),
        Instruction::F64Const(v) => F64::from_bits(v).into(),
>>>>>>> 0a7d13ad
        Instruction::GetGlobal(idx) => {
            let global = module
                .global_by_index(idx)
                .expect("Due to validation global should exists in module");
            global.get()
        }
        _ => panic!("Due to validation init should be a const expr"),
    }
}

fn match_limits(l1: &ResizableLimits, l2: &ResizableLimits) -> Result<(), Error> {
    if l1.initial() < l2.initial() {
        return Err(Error::Instantiation(format!(
            "trying to import with limits l1.initial={} and l2.initial={}",
            l1.initial(),
            l2.initial()
        )));
    }

    match (l1.maximum(), l2.maximum()) {
        (_, None) => (),
        (Some(m1), Some(m2)) if m1 <= m2 => (),
        _ => {
            return Err(Error::Instantiation(format!(
                "trying to import with limits l1.max={:?} and l2.max={:?}",
                l1.maximum(),
                l2.maximum()
            )));
        }
    }

    Ok(())
}

pub fn check_limits(limits: &ResizableLimits) -> Result<(), Error> {
    if let Some(maximum) = limits.maximum() {
        if maximum < limits.initial() {
            return Err(Error::Instantiation(format!(
                "maximum limit {} is less than minimum {}",
                maximum,
                limits.initial()
            )));
        }
    }

    Ok(())
}

#[cfg(test)]
mod tests {
    use super::{ExternVal, ModuleInstance};
    use crate::{
        func::FuncInstance,
        imports::ImportsBuilder,
        tests::parse_wat,
        types::{Signature, ValueType},
    };

    #[should_panic]
    #[test]
    fn assert_no_start_panics_on_module_with_start() {
        let module_with_start = parse_wat(
            r#"
			(module
				(func $f)
				(start $f))
			"#,
        );
        let module = ModuleInstance::new(&module_with_start, &ImportsBuilder::default()).unwrap();
        assert!(!module.has_start());
        module.assert_no_start();
    }

    #[test]
    fn imports_provided_by_externvals() {
        let module_with_single_import = parse_wat(
            r#"
			(module
				(import "foo" "bar" (func))
				)
			"#,
        );

        assert!(ModuleInstance::with_externvals(
            &module_with_single_import,
            [ExternVal::Func(FuncInstance::alloc_host(
                Signature::new(&[][..], None),
                0
            ),)]
            .iter(),
        )
        .is_ok());

        // externval vector is longer than import count.
        assert!(ModuleInstance::with_externvals(
            &module_with_single_import,
            [
                ExternVal::Func(FuncInstance::alloc_host(Signature::new(&[][..], None), 0)),
                ExternVal::Func(FuncInstance::alloc_host(Signature::new(&[][..], None), 1)),
            ]
            .iter(),
        )
        .is_err());

        // externval vector is shorter than import count.
        assert!(ModuleInstance::with_externvals(&module_with_single_import, [].iter(),).is_err());

        // externval vector has an unexpected type.
        assert!(ModuleInstance::with_externvals(
            &module_with_single_import,
            [ExternVal::Func(FuncInstance::alloc_host(
                Signature::new(&[][..], Some(ValueType::I32)),
                0
            ),)]
            .iter(),
        )
        .is_err());
    }
}<|MERGE_RESOLUTION|>--- conflicted
+++ resolved
@@ -789,13 +789,8 @@
     match code[0] {
         Instruction::I32Const(v) => v.into(),
         Instruction::I64Const(v) => v.into(),
-<<<<<<< HEAD
-        Instruction::F32Const(v) => Value::decode_f32(v),
-        Instruction::F64Const(v) => Value::decode_f64(v),
-=======
         Instruction::F32Const(v) => F32::from_bits(v).into(),
         Instruction::F64Const(v) => F64::from_bits(v).into(),
->>>>>>> 0a7d13ad
         Instruction::GetGlobal(idx) => {
             let global = module
                 .global_by_index(idx)
