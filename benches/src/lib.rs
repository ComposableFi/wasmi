#![feature(test)]

extern crate test;
extern crate wasmi;
#[macro_use]
extern crate assert_matches;
extern crate wabt;

<<<<<<< HEAD
use std::error;
use std::io::Read as _;
use std::fs::File;
use wasmi::{ImportsBuilder, Module, ModuleInstance, NopExternals, RuntimeValue, v1};
use wasmi::{
	Error,
    Externals,
    FuncInstance,
    FuncRef,
    GlobalDescriptor,
    GlobalRef,
    ImportResolver,
    MemoryDescriptor,
    MemoryRef,
    RuntimeArgs,
    Signature,
    TableDescriptor,
    TableRef,
    Trap,
};
=======
use std::{error, fs::File};
>>>>>>> f3bb8d6d
use test::Bencher;
use wasmi::{
	Error,
    Externals,
    FuncInstance,
    FuncRef,
    GlobalDescriptor,
    GlobalRef,
    ImportResolver,
    ImportsBuilder,
    MemoryDescriptor,
    MemoryRef,
    Module,
    ModuleInstance,
    NopExternals,
    RuntimeArgs,
    RuntimeValue,
    Signature,
    TableDescriptor,
    TableRef,
    Trap,
};

fn load_wasm_from_file(filename: &str) -> Result<Vec<u8>, Box<dyn error::Error>> {
	let mut file = File::open(filename)?;
	let mut wasm = Vec::new();
	file.read_to_end(&mut wasm)?;
	Ok(wasm)
}

// Load a module from a file.
fn load_from_file(filename: &str) -> Result<Module, Box<dyn error::Error>> {
    use std::io::prelude::*;
    let mut file = File::open(filename)?;
    let mut buf = Vec::new();
    file.read_to_end(&mut buf)?;
    Ok(Module::from_buffer(buf)?)
}

const REVCOMP_INPUT: &'static [u8] = include_bytes!("./revcomp-input.txt");
const REVCOMP_OUTPUT: &'static [u8] = include_bytes!("./revcomp-output.txt");

#[bench]
fn bench_tiny_keccak(b: &mut Bencher) {
    let wasm_kernel =
        load_from_file("./wasm-kernel/target/wasm32-unknown-unknown/release/wasm_kernel.wasm")
            .expect("failed to load wasm_kernel. Is `build.rs` broken?");

    let instance = ModuleInstance::new(&wasm_kernel, &ImportsBuilder::default())
        .expect("failed to instantiate wasm module")
        .assert_no_start();

    let test_data_ptr = assert_matches!(
		instance.invoke_export("prepare_tiny_keccak", &[], &mut NopExternals),
		Ok(Some(v @ RuntimeValue::I32(_))) => v
	);

    b.iter(|| {
        instance
            .invoke_export("bench_tiny_keccak", &[test_data_ptr], &mut NopExternals)
            .unwrap();
    });
}

#[bench]
fn bench_tiny_keccak_v1(b: &mut Bencher) {
	let wasm = load_wasm_from_file(
		"./wasm-kernel/target/wasm32-unknown-unknown/release/wasm_kernel.wasm"
	).unwrap();
    let engine = v1::Engine::default();
    let module = v1::Module::new(&engine, &wasm).unwrap();
    let mut linker = <v1::Linker<()>>::default();
    let mut store = v1::Store::new(&engine, ());
    let instance = linker
        .instantiate(&mut store, &module)
        .unwrap()
        .ensure_no_start(&mut store)
        .unwrap();
    let prepare = instance
        .get_export(&store, "prepare_tiny_keccak")
        .and_then(v1::Extern::into_func)
        .unwrap();
	let keccak = instance
		.get_export(&store, "bench_tiny_keccak")
		.and_then(v1::Extern::into_func)
		.unwrap();
	let mut test_data_ptr = RuntimeValue::I32(0);

	prepare.call(&mut store, &[], std::slice::from_mut(&mut test_data_ptr)).unwrap();
	assert!(matches!(test_data_ptr, RuntimeValue::I32(_)));
    b.iter(|| {
        keccak.call(&mut store, std::slice::from_ref(&test_data_ptr), &mut [])
            .unwrap();
    });
}

#[bench]
fn bench_rev_comp(b: &mut Bencher) {
    let wasm_kernel =
        load_from_file("./wasm-kernel/target/wasm32-unknown-unknown/release/wasm_kernel.wasm")
            .expect("failed to load wasm_kernel. Is `build.rs` broken?");

    let instance = ModuleInstance::new(&wasm_kernel, &ImportsBuilder::default())
        .expect("failed to instantiate wasm module")
        .assert_no_start();

    // Allocate buffers for the input and output.
    let test_data_ptr: RuntimeValue = {
        let input_size = RuntimeValue::I32(REVCOMP_INPUT.len() as i32);
        assert_matches!(
			instance.invoke_export("prepare_rev_complement", &[input_size], &mut NopExternals),
			Ok(Some(v @ RuntimeValue::I32(_))) => v,
			"",
		)
    };

    // Get the pointer to the input buffer.
    let input_data_mem_offset = assert_matches!(
        instance.invoke_export("rev_complement_input_ptr", &[test_data_ptr], &mut NopExternals),
        Ok(Some(RuntimeValue::I32(v))) => v as u32,
        "",
    );

    // Copy test data inside the wasm memory.
    let memory = instance
        .export_by_name("memory")
        .expect("Expected export with a name 'memory'")
        .as_memory()
        .expect("'memory' should be a memory instance")
        .clone();
    memory
        .set(input_data_mem_offset, REVCOMP_INPUT)
        .expect("can't load test data into a wasm memory");

    b.iter(|| {
        instance
            .invoke_export("bench_rev_complement", &[test_data_ptr], &mut NopExternals)
            .unwrap();
    });

    // Verify the result.
    let output_data_mem_offset = assert_matches!(
        instance.invoke_export("rev_complement_output_ptr", &[test_data_ptr], &mut NopExternals),
        Ok(Some(RuntimeValue::I32(v))) => v as u32,
        "",
    );
    let result = memory
        .get(output_data_mem_offset, REVCOMP_OUTPUT.len())
        .expect("can't get result data from a wasm memory");
    assert_eq!(&*result, REVCOMP_OUTPUT);
}

#[bench]
fn bench_regex_redux(b: &mut Bencher) {
    let wasm_kernel =
        load_from_file("./wasm-kernel/target/wasm32-unknown-unknown/release/wasm_kernel.wasm")
            .expect("failed to load wasm_kernel. Is `build.rs` broken?");

    let instance = ModuleInstance::new(&wasm_kernel, &ImportsBuilder::default())
        .expect("failed to instantiate wasm module")
        .assert_no_start();

    // Allocate buffers for the input and output.
    let test_data_ptr: RuntimeValue = {
        let input_size = RuntimeValue::I32(REVCOMP_INPUT.len() as i32);
        assert_matches!(
			instance.invoke_export("prepare_regex_redux", &[input_size], &mut NopExternals),
			Ok(Some(v @ RuntimeValue::I32(_))) => v,
			"",
		)
    };

    // Get the pointer to the input buffer.
    let input_data_mem_offset = assert_matches!(
        instance.invoke_export("regex_redux_input_ptr", &[test_data_ptr], &mut NopExternals),
        Ok(Some(RuntimeValue::I32(v))) => v as u32,
        "",
    );

    // Copy test data inside the wasm memory.
    let memory = instance
        .export_by_name("memory")
        .expect("Expected export with a name 'memory'")
        .as_memory()
        .expect("'memory' should be a memory instance")
        .clone();
    memory
        .set(input_data_mem_offset, REVCOMP_INPUT)
        .expect("can't load test data into a wasm memory");

    b.iter(|| {
        instance
            .invoke_export("bench_regex_redux", &[test_data_ptr], &mut NopExternals)
            .unwrap();
    });
}

#[bench]
fn fac_recursive(b: &mut Bencher) {
    let wasm = wabt::wat2wasm(
        r#"
	;; Recursive factorial
(func (export "fac-rec") (param i64) (result i64)
	(if (result i64) (i64.eq (get_local 0) (i64.const 0))
		(then (i64.const 1))
		(else
			(i64.mul (get_local 0) (call 0 (i64.sub (get_local 0) (i64.const 1))))
		)
	)
)
"#,
    )
    .unwrap();

    let module = Module::from_buffer(&wasm).unwrap();

    let instance = ModuleInstance::new(&module, &ImportsBuilder::default())
        .expect("failed to instantiate wasm module")
        .assert_no_start();

    b.iter(|| {
        let value = instance.invoke_export("fac-rec", &[RuntimeValue::I64(25)], &mut NopExternals);
        assert_matches!(value, Ok(Some(RuntimeValue::I64(7034535277573963776))));
    });
}

#[bench]
fn fac_recursive_v1(b: &mut Bencher) {
	let wasm = wabt::wat2wasm(
r#"
	;; Recursive factorial
(func (export "fac-rec") (param i64) (result i64)
	(if (result i64) (i64.eq (get_local 0) (i64.const 0))
		(then (i64.const 1))
		(else
			(i64.mul (get_local 0) (call 0 (i64.sub (get_local 0) (i64.const 1))))
		)
	)
)
"#
	).unwrap();

    let engine = v1::Engine::default();
    let module = v1::Module::new(&engine, &wasm).unwrap();
    let mut linker = <v1::Linker<()>>::default();
    let mut store = v1::Store::new(&engine, ());
    let instance = linker
        .instantiate(&mut store, &module)
        .unwrap()
        .ensure_no_start(&mut store)
        .unwrap();
    let fac = instance
        .get_export(&store, "fac-rec")
        .and_then(v1::Extern::into_func)
        .unwrap();
    let mut result = [RuntimeValue::I64(0)];

    b.iter(|| {
        fac.call(&mut store, &[RuntimeValue::I64(25)], &mut result)
            .unwrap();
        assert_matches!(result, [RuntimeValue::I64(7034535277573963776)]);
    });
}

#[bench]
fn fac_opt(b: &mut Bencher) {
    let wasm = wabt::wat2wasm(
        r#"
;; Optimized factorial.
(func (export "fac-opt") (param i64) (result i64)
	(local i64)
	(set_local 1 (i64.const 1))
	(block
		(br_if 0 (i64.lt_s (get_local 0) (i64.const 2)))
		(loop
			(set_local 1 (i64.mul (get_local 1) (get_local 0)))
			(set_local 0 (i64.add (get_local 0) (i64.const -1)))
			(br_if 0 (i64.gt_s (get_local 0) (i64.const 1)))
		)
	)
	(get_local 1)
)
"#,
    )
    .unwrap();

    let module = Module::from_buffer(&wasm).unwrap();

    let instance = ModuleInstance::new(&module, &ImportsBuilder::default())
        .expect("failed to instantiate wasm module")
        .assert_no_start();

    b.iter(|| {
        let value = instance.invoke_export("fac-opt", &[RuntimeValue::I64(25)], &mut NopExternals);
        assert_matches!(value, Ok(Some(RuntimeValue::I64(7034535277573963776))));
    });
}

#[bench]
fn fac_opt_v1(b: &mut Bencher) {
    let wasm = wabt::wat2wasm(
        r#"
;; Optimized factorial.
(func (export "fac-opt") (param i64) (result i64)
	(local i64)
	(set_local 1 (i64.const 1))
	(block
		(br_if 0 (i64.lt_s (get_local 0) (i64.const 2)))
		(loop
			(set_local 1 (i64.mul (get_local 1) (get_local 0)))
			(set_local 0 (i64.add (get_local 0) (i64.const -1)))
			(br_if 0 (i64.gt_s (get_local 0) (i64.const 1)))
		)
	)
	(get_local 1)
)
"#,
    )
    .unwrap();

    let engine = v1::Engine::default();
    let module = v1::Module::new(&engine, &wasm).unwrap();
    let mut linker = <v1::Linker<()>>::default();
    let mut store = v1::Store::new(&engine, ());
    let instance = linker
        .instantiate(&mut store, &module)
        .unwrap()
        .ensure_no_start(&mut store)
        .unwrap();
    let fac = instance
        .get_export(&store, "fac-opt")
        .and_then(v1::Extern::into_func)
        .unwrap();
    let mut result = [RuntimeValue::I64(0)];

    b.iter(|| {
        fac.call(&mut store, &[RuntimeValue::I64(25)], &mut result)
            .unwrap();
        assert_matches!(result, [RuntimeValue::I64(7034535277573963776)]);
    });
}

// This is used for testing overhead of a function call
// is not too large.
#[bench]
fn recursive_ok(b: &mut Bencher) {
    let wasm = wabt::wat2wasm(
        r#"
(module
  (func $call (export "call") (param i32) (result i32)
	block (result i32)
	  get_local 0
	  get_local 0
	  i32.eqz
	  br_if 0

	  i32.const 1
	  i32.sub
	  call $call
	end
  )
)
		"#,
    )
    .unwrap();
    let module = Module::from_buffer(&wasm).unwrap();

    let instance = ModuleInstance::new(&module, &ImportsBuilder::default())
        .expect("failed to instantiate wasm module")
        .assert_no_start();

    b.iter(|| {
        let value = instance.invoke_export("call", &[RuntimeValue::I32(8000)], &mut NopExternals);
        assert_matches!(value, Ok(Some(RuntimeValue::I32(0))));
    });
}

#[bench]
fn recursive_ok_v1(b: &mut Bencher) {
	// This benchmark tests the performance of recursive Wasm function calls.
	let wasm = wabt::wat2wasm(
		r#"
(module
  (func $call (export "bench_call") (param i32) (result i32)
	block (result i32)
	  get_local 0
	  get_local 0
	  i32.eqz
	  br_if 0

	  i32.const 1
	  i32.sub
	  call $call
	end
  )
)
		"#
	).unwrap();

    let engine = v1::Engine::default();
    let module = v1::Module::new(&engine, &wasm).unwrap();
    let mut linker = <v1::Linker<()>>::default();
    let mut store = v1::Store::new(&engine, ());
    let instance = linker
        .instantiate(&mut store, &module)
        .unwrap()
        .ensure_no_start(&mut store)
        .unwrap();
    let bench_call = instance
        .get_export(&store, "bench_call")
        .and_then(v1::Extern::into_func)
        .unwrap();
    let mut result = [RuntimeValue::I32(0)];

    b.iter(|| {
        bench_call.call(&mut store, &[RuntimeValue::I32(8000)], &mut result)
            .unwrap();
        assert_matches!(result, [RuntimeValue::I32(0)]);
    });
}

#[bench]
fn recursive_trap(b: &mut Bencher) {
    let wasm = wabt::wat2wasm(
        r#"
(module
  (func $call (export "call") (param i32) (result i32)
	block (result i32)
	  get_local 0
	  get_local 0
	  i32.eqz
	  br_if 0

	  i32.const 1
	  i32.sub
	  call $call
	end
	unreachable
  )
)
<<<<<<< HEAD
		"#
	).unwrap();
	let module = Module::from_buffer(&wasm).unwrap();

	let instance = ModuleInstance::new(&module, &ImportsBuilder::default())
		.expect("failed to instantiate wasm module")
		.assert_no_start();

	b.iter(|| {
		let value = instance
			.invoke_export("call", &[RuntimeValue::I32(1000)], &mut NopExternals);
		assert_matches!(value, Err(_));
	});
=======
		"#,
    )
    .unwrap();
    let module = Module::from_buffer(&wasm).unwrap();

    let instance = ModuleInstance::new(&module, &ImportsBuilder::default())
        .expect("failed to instantiate wasm module")
        .assert_no_start();

    b.iter(|| {
        let value = instance.invoke_export("call", &[RuntimeValue::I32(1000)], &mut NopExternals);
        assert_matches!(value, Err(_));
    });
>>>>>>> f3bb8d6d
}

#[bench]
fn host_calls(b: &mut Bencher) {
    // The below `.wat` file exports a function `call` that takes a `n` of type `i64`.
    // It will iterate `n` times and call the imported function `host_call` every time.
    //
    // This benchmarks tests the performance of host calls.
    //
    // After successful execution the `call` function will return `0`.
    let wasm = wabt::wat2wasm(
        r#"
(module
  (import "benchmark" "host_call" (func $host_call (param i64) (result i64)))
  (func $call (export "call") (param i64) (result i64)
	(block
		(loop
			(br_if
				1
				(i64.eq (get_local 0) (i64.const 0))
			)
			(set_local 0
				(i64.sub
					(call $host_call (get_local 0))
					(i64.const 1)
				)
			)
			(br 0)
		)
	)
	(get_local 0)
  )
)
		"#,
    )
    .unwrap();
    let module = Module::from_buffer(&wasm).unwrap();

    let instance = ModuleInstance::new(&module, &BenchExternals)
        .expect("failed to instantiate wasm module")
        .assert_no_start();

    /// The benchmark externals provider.
    pub struct BenchExternals;

    /// The index of the host function that is about to be called a lot.
    const HOST_CALL_INDEX: usize = 0;

    /// How often the `host_call` should be called per Wasm invocation.
    const REPETITIONS: i64 = 1000;

    impl Externals for BenchExternals {
        fn invoke_index(
            &mut self,
            index: usize,
            args: RuntimeArgs,
        ) -> Result<Option<RuntimeValue>, Trap> {
            match index {
                HOST_CALL_INDEX => {
					let arg = args.nth_value_checked(0)?;
                    Ok(Some(arg))
                }
                _ => panic!("BenchExternals do not provide function at index {}", index),
            }
        }
    }

    impl ImportResolver for BenchExternals {
        fn resolve_func(
            &self,
            _module_name: &str,
            field_name: &str,
            func_type: &Signature,
        ) -> Result<FuncRef, Error> {
            let index = match field_name {
                "host_call" => HOST_CALL_INDEX,
                _ => {
                    return Err(Error::Instantiation(format!(
                        "Unknown host func import {}",
                        field_name
                    )));
                }
            };
            // We skip signature checks in this benchmarks since we are
            // not interested in testing this here.
            let func = FuncInstance::alloc_host(func_type.clone(), index);
            Ok(func)
        }

        fn resolve_global(
            &self,
            module_name: &str,
            field_name: &str,
            _global_type: &GlobalDescriptor,
        ) -> Result<GlobalRef, Error> {
            Err(Error::Instantiation(format!(
                "Export {}::{} not found",
                module_name, field_name
            )))
        }

        fn resolve_memory(
            &self,
            module_name: &str,
            field_name: &str,
            _memory_type: &MemoryDescriptor,
        ) -> Result<MemoryRef, Error> {
            Err(Error::Instantiation(format!(
                "Export {}::{} not found",
                module_name, field_name
            )))
        }

        fn resolve_table(
            &self,
            module_name: &str,
            field_name: &str,
            _table_type: &TableDescriptor,
        ) -> Result<TableRef, Error> {
            Err(Error::Instantiation(format!(
                "Export {}::{} not found",
                module_name, field_name
            )))
        }
    }

    b.iter(|| {
        let value = instance.invoke_export(
            "call",
            &[RuntimeValue::I64(REPETITIONS)],
            &mut BenchExternals,
        );
        assert_matches!(value, Ok(Some(RuntimeValue::I64(0))));
    });
<<<<<<< HEAD
}

#[bench]
fn host_calls_v1(b: &mut Bencher) {
    // The below `.wat` file exports a function `call` that takes a `n` of type `i64`.
    // It will iterate `n` times and call the imported function `host_call` every time.
    //
    // This benchmarks tests the performance of host calls.
    //
    // After successful execution the `call` function will return `0`.
    let wasm = wabt::wat2wasm(
        r#"
(module
  (import "benchmark" "host_call" (func $host_call (param i64) (result i64)))
  (func $call (export "call") (param i64) (result i64)
	(block
		(loop
			(br_if
				1
				(i64.eq (get_local 0) (i64.const 0))
			)
			(set_local 0
				(i64.sub
					(call $host_call (get_local 0))
					(i64.const 1)
				)
			)
			(br 0)
		)
	)
	(get_local 0)
  )
)
		"#,
    )
    .unwrap();

    /// The index of the host function that is about to be called a lot.
    const HOST_CALL_INDEX: usize = 0;

    /// How often the `host_call` should be called per Wasm invocation.
    const REPETITIONS: i64 = 1000;

    let engine = v1::Engine::default();
    let module = v1::Module::new(&engine, &wasm).unwrap();
    let mut linker = <v1::Linker<()>>::default();
    let mut store = v1::Store::new(&engine, ());
	let host_call = v1::Func::wrap(&mut store, |value: i64| value);
	linker.define("benchmark", "host_call", host_call).unwrap();
    let instance = linker
        .instantiate(&mut store, &module)
        .unwrap()
        .ensure_no_start(&mut store)
        .unwrap();
    let call = instance
        .get_export(&store, "call")
        .and_then(v1::Extern::into_func)
        .unwrap();
    let mut result = [RuntimeValue::I64(0)];

    b.iter(|| {
        call.call(
            &mut store,
            &[RuntimeValue::I64(REPETITIONS)],
			&mut result,
        ).unwrap();
        assert_matches!(result, [RuntimeValue::I64(0)]);
    });
=======
>>>>>>> f3bb8d6d
}<|MERGE_RESOLUTION|>--- conflicted
+++ resolved
@@ -6,33 +6,11 @@
 extern crate assert_matches;
 extern crate wabt;
 
-<<<<<<< HEAD
-use std::error;
-use std::io::Read as _;
-use std::fs::File;
-use wasmi::{ImportsBuilder, Module, ModuleInstance, NopExternals, RuntimeValue, v1};
-use wasmi::{
-	Error,
-    Externals,
-    FuncInstance,
-    FuncRef,
-    GlobalDescriptor,
-    GlobalRef,
-    ImportResolver,
-    MemoryDescriptor,
-    MemoryRef,
-    RuntimeArgs,
-    Signature,
-    TableDescriptor,
-    TableRef,
-    Trap,
-};
-=======
-use std::{error, fs::File};
->>>>>>> f3bb8d6d
+use std::{error, fs::File, io::Read as _};
 use test::Bencher;
 use wasmi::{
-	Error,
+    v1,
+    Error,
     Externals,
     FuncInstance,
     FuncRef,
@@ -54,10 +32,10 @@
 };
 
 fn load_wasm_from_file(filename: &str) -> Result<Vec<u8>, Box<dyn error::Error>> {
-	let mut file = File::open(filename)?;
-	let mut wasm = Vec::new();
-	file.read_to_end(&mut wasm)?;
-	Ok(wasm)
+    let mut file = File::open(filename)?;
+    let mut wasm = Vec::new();
+    file.read_to_end(&mut wasm)?;
+    Ok(wasm)
 }
 
 // Load a module from a file.
@@ -96,9 +74,9 @@
 
 #[bench]
 fn bench_tiny_keccak_v1(b: &mut Bencher) {
-	let wasm = load_wasm_from_file(
-		"./wasm-kernel/target/wasm32-unknown-unknown/release/wasm_kernel.wasm"
-	).unwrap();
+    let wasm =
+        load_wasm_from_file("./wasm-kernel/target/wasm32-unknown-unknown/release/wasm_kernel.wasm")
+            .unwrap();
     let engine = v1::Engine::default();
     let module = v1::Module::new(&engine, &wasm).unwrap();
     let mut linker = <v1::Linker<()>>::default();
@@ -112,16 +90,19 @@
         .get_export(&store, "prepare_tiny_keccak")
         .and_then(v1::Extern::into_func)
         .unwrap();
-	let keccak = instance
-		.get_export(&store, "bench_tiny_keccak")
-		.and_then(v1::Extern::into_func)
-		.unwrap();
-	let mut test_data_ptr = RuntimeValue::I32(0);
-
-	prepare.call(&mut store, &[], std::slice::from_mut(&mut test_data_ptr)).unwrap();
-	assert!(matches!(test_data_ptr, RuntimeValue::I32(_)));
-    b.iter(|| {
-        keccak.call(&mut store, std::slice::from_ref(&test_data_ptr), &mut [])
+    let keccak = instance
+        .get_export(&store, "bench_tiny_keccak")
+        .and_then(v1::Extern::into_func)
+        .unwrap();
+    let mut test_data_ptr = RuntimeValue::I32(0);
+
+    prepare
+        .call(&mut store, &[], std::slice::from_mut(&mut test_data_ptr))
+        .unwrap();
+    assert!(matches!(test_data_ptr, RuntimeValue::I32(_)));
+    b.iter(|| {
+        keccak
+            .call(&mut store, std::slice::from_ref(&test_data_ptr), &mut [])
             .unwrap();
     });
 }
@@ -258,8 +239,8 @@
 
 #[bench]
 fn fac_recursive_v1(b: &mut Bencher) {
-	let wasm = wabt::wat2wasm(
-r#"
+    let wasm = wabt::wat2wasm(
+        r#"
 	;; Recursive factorial
 (func (export "fac-rec") (param i64) (result i64)
 	(if (result i64) (i64.eq (get_local 0) (i64.const 0))
@@ -269,8 +250,9 @@
 		)
 	)
 )
-"#
-	).unwrap();
+"#,
+    )
+    .unwrap();
 
     let engine = v1::Engine::default();
     let module = v1::Module::new(&engine, &wasm).unwrap();
@@ -409,9 +391,9 @@
 
 #[bench]
 fn recursive_ok_v1(b: &mut Bencher) {
-	// This benchmark tests the performance of recursive Wasm function calls.
-	let wasm = wabt::wat2wasm(
-		r#"
+    // This benchmark tests the performance of recursive Wasm function calls.
+    let wasm = wabt::wat2wasm(
+        r#"
 (module
   (func $call (export "bench_call") (param i32) (result i32)
 	block (result i32)
@@ -426,8 +408,9 @@
 	end
   )
 )
-		"#
-	).unwrap();
+		"#,
+    )
+    .unwrap();
 
     let engine = v1::Engine::default();
     let module = v1::Module::new(&engine, &wasm).unwrap();
@@ -445,7 +428,8 @@
     let mut result = [RuntimeValue::I32(0)];
 
     b.iter(|| {
-        bench_call.call(&mut store, &[RuntimeValue::I32(8000)], &mut result)
+        bench_call
+            .call(&mut store, &[RuntimeValue::I32(8000)], &mut result)
             .unwrap();
         assert_matches!(result, [RuntimeValue::I32(0)]);
     });
@@ -470,21 +454,6 @@
 	unreachable
   )
 )
-<<<<<<< HEAD
-		"#
-	).unwrap();
-	let module = Module::from_buffer(&wasm).unwrap();
-
-	let instance = ModuleInstance::new(&module, &ImportsBuilder::default())
-		.expect("failed to instantiate wasm module")
-		.assert_no_start();
-
-	b.iter(|| {
-		let value = instance
-			.invoke_export("call", &[RuntimeValue::I32(1000)], &mut NopExternals);
-		assert_matches!(value, Err(_));
-	});
-=======
 		"#,
     )
     .unwrap();
@@ -498,7 +467,6 @@
         let value = instance.invoke_export("call", &[RuntimeValue::I32(1000)], &mut NopExternals);
         assert_matches!(value, Err(_));
     });
->>>>>>> f3bb8d6d
 }
 
 #[bench]
@@ -558,7 +526,7 @@
         ) -> Result<Option<RuntimeValue>, Trap> {
             match index {
                 HOST_CALL_INDEX => {
-					let arg = args.nth_value_checked(0)?;
+                    let arg = args.nth_value_checked(0)?;
                     Ok(Some(arg))
                 }
                 _ => panic!("BenchExternals do not provide function at index {}", index),
@@ -633,7 +601,6 @@
         );
         assert_matches!(value, Ok(Some(RuntimeValue::I64(0))));
     });
-<<<<<<< HEAD
 }
 
 #[bench]
@@ -671,9 +638,6 @@
     )
     .unwrap();
 
-    /// The index of the host function that is about to be called a lot.
-    const HOST_CALL_INDEX: usize = 0;
-
     /// How often the `host_call` should be called per Wasm invocation.
     const REPETITIONS: i64 = 1000;
 
@@ -681,8 +645,8 @@
     let module = v1::Module::new(&engine, &wasm).unwrap();
     let mut linker = <v1::Linker<()>>::default();
     let mut store = v1::Store::new(&engine, ());
-	let host_call = v1::Func::wrap(&mut store, |value: i64| value);
-	linker.define("benchmark", "host_call", host_call).unwrap();
+    let host_call = v1::Func::wrap(&mut store, |value: i64| value);
+    linker.define("benchmark", "host_call", host_call).unwrap();
     let instance = linker
         .instantiate(&mut store, &module)
         .unwrap()
@@ -695,13 +659,8 @@
     let mut result = [RuntimeValue::I64(0)];
 
     b.iter(|| {
-        call.call(
-            &mut store,
-            &[RuntimeValue::I64(REPETITIONS)],
-			&mut result,
-        ).unwrap();
+        call.call(&mut store, &[RuntimeValue::I64(REPETITIONS)], &mut result)
+            .unwrap();
         assert_matches!(result, [RuntimeValue::I64(0)]);
     });
-=======
->>>>>>> f3bb8d6d
 }